/********************************************************************
 KWin - the KDE window manager
 This file is part of the KDE project.

Copyright (C) 2012, 2013 Martin Gräßlin <mgraesslin@kde.org>

This program is free software; you can redistribute it and/or modify
it under the terms of the GNU General Public License as published by
the Free Software Foundation; either version 2 of the License, or
(at your option) any later version.

This program is distributed in the hope that it will be useful,
but WITHOUT ANY WARRANTY; without even the implied warranty of
MERCHANTABILITY or FITNESS FOR A PARTICULAR PURPOSE.  See the
GNU General Public License for more details.

You should have received a copy of the GNU General Public License
along with this program.  If not, see <http://www.gnu.org/licenses/>.
*********************************************************************/
#ifndef KWIN_XCB_UTILS_H
#define KWIN_XCB_UTILS_H

#include <kwinglobals.h>
#include "utils.h"

#include <KDE/KDebug>

#include <QRect>
#include <QRegion>
#include <QVector>

#include <xcb/xcb.h>
#include <xcb/composite.h>
<<<<<<< HEAD
#include <xcb/randr.h>
#define class class_name //HACK: work around a non-C++ safe problem in xcb_iccm.h
                         //where they put a variable called "class" in function signatures.
                         //Needed at least for xcb v0.3.8
#include <xcb/xcb_icccm.h>
#undef class             //UNDO HACK
=======
>>>>>>> 3da36dd0

namespace KWin {

namespace Xcb {

typedef xcb_window_t WindowId;

// forward declaration of methods
static void defineCursor(xcb_window_t window, xcb_cursor_t cursor);
static void setInputFocus(xcb_window_t window, uint8_t revertTo = XCB_INPUT_FOCUS_POINTER_ROOT, xcb_timestamp_t time = xTime());
static void moveWindow(xcb_window_t window, const QPoint &pos);
static void moveWindow(xcb_window_t window, uint32_t x, uint32_t y);

template <typename Reply,
    typename Cookie,
    Reply *(*replyFunc)(xcb_connection_t*, Cookie, xcb_generic_error_t**),
    Cookie (*requestFunc)(xcb_connection_t*, xcb_window_t)>
class Wrapper
{
public:
    Wrapper()
        : m_retrieved(false)
        , m_window(XCB_WINDOW_NONE)
        , m_reply(NULL)
        {
            m_cookie.sequence = 0;
        }
    explicit Wrapper(WindowId window)
        : m_retrieved(false)
        , m_cookie(requestFunc(connection(), window))
        , m_window(window)
        , m_reply(NULL)
    {
    }
    explicit Wrapper(const Wrapper &other)
        : m_retrieved(other.m_retrieved)
        , m_cookie(other.m_cookie)
        , m_window(other.m_window)
        , m_reply(NULL)
    {
        takeFromOther(const_cast<Wrapper&>(other));
    }
    virtual ~Wrapper() {
        cleanup();
    }
    inline Wrapper &operator=(const Wrapper &other) {
        if (this != &other) {
            // if we had managed a reply, free it
            cleanup();
            // copy members
            m_retrieved = other.m_retrieved;
            m_cookie = other.m_cookie;
            m_window = other.m_window;
            m_reply = other.m_reply;
            // take over the responsibility for the reply pointer
            takeFromOther(const_cast<Wrapper&>(other));
        }
        return *this;
    }

    inline const Reply *operator->() {
        getReply();
        return m_reply;
    }
    inline bool isNull() {
        getReply();
        return m_reply == NULL;
    }
    inline operator bool() {
        return !isNull();
    }
    inline const Reply *data() {
        getReply();
        return m_reply;
    }
    inline WindowId window() const {
        return m_window;
    }
    inline bool isRetrieved() const {
        return m_retrieved;
    }
    /**
     * Returns the value of the reply pointer referenced by this object. The reply pointer of
     * this object will be reset to null. Calling any method which requires the reply to be valid
     * will crash.
     *
     * Callers of this function take ownership of the pointer.
     **/
    inline Reply *take() {
        getReply();
        Reply *ret = m_reply;
        m_reply = NULL;
        m_window = XCB_WINDOW_NONE;
        return ret;
    }

protected:
    void getReply() {
        if (m_retrieved || !m_cookie.sequence) {
            return;
        }
        m_reply = replyFunc(connection(), m_cookie, NULL);
        m_retrieved = true;
    }

private:
    inline void cleanup() {
        if (!m_retrieved && m_cookie.sequence) {
            xcb_discard_reply(connection(), m_cookie.sequence);
        } else if (m_reply) {
            free(m_reply);
        }
    }
    inline void takeFromOther(Wrapper &other) {
        if (m_retrieved) {
            m_reply = other.take();
        } else {
            //ensure that other object doesn't try to get the reply or discards it in the dtor
            other.m_retrieved = true;
            other.m_window = XCB_WINDOW_NONE;
        }
    }
    bool m_retrieved;
    Cookie m_cookie;
    WindowId m_window;
    Reply *m_reply;
};

typedef Wrapper<xcb_get_window_attributes_reply_t, xcb_get_window_attributes_cookie_t, &xcb_get_window_attributes_reply, &xcb_get_window_attributes_unchecked> WindowAttributes;
typedef Wrapper<xcb_composite_get_overlay_window_reply_t, xcb_composite_get_overlay_window_cookie_t, &xcb_composite_get_overlay_window_reply, &xcb_composite_get_overlay_window_unchecked> OverlayWindow;


class WindowGeometry : public Wrapper<xcb_get_geometry_reply_t, xcb_get_geometry_cookie_t, &xcb_get_geometry_reply, &xcb_get_geometry_unchecked>
{
public:
    WindowGeometry() : Wrapper<xcb_get_geometry_reply_t, xcb_get_geometry_cookie_t, &xcb_get_geometry_reply, &xcb_get_geometry_unchecked>() {}
    explicit WindowGeometry(xcb_window_t window) : Wrapper<xcb_get_geometry_reply_t, xcb_get_geometry_cookie_t, &xcb_get_geometry_reply, &xcb_get_geometry_unchecked>(window) {}

    inline QRect rect() {
        const xcb_get_geometry_reply_t *geometry = data();
        if (!geometry) {
            return QRect();
        }
        return QRect(geometry->x, geometry->y, geometry->width, geometry->height);
    }
};

class Tree : public Wrapper<xcb_query_tree_reply_t, xcb_query_tree_cookie_t, &xcb_query_tree_reply, &xcb_query_tree_unchecked>
{
public:
    explicit Tree(WindowId window) : Wrapper<xcb_query_tree_reply_t, xcb_query_tree_cookie_t, &xcb_query_tree_reply, &xcb_query_tree_unchecked>(window) {}

    inline WindowId *children() {
        return xcb_query_tree_children(data());
    }
    inline xcb_window_t parent() {
        if (isNull())
            return XCB_WINDOW_NONE;
        return (*this)->parent;
    }
};

inline xcb_get_input_focus_cookie_t get_input_focus(xcb_connection_t *c, xcb_window_t) {
    return xcb_get_input_focus(c);
}
class CurrentInput : public Wrapper<xcb_get_input_focus_reply_t, xcb_get_input_focus_cookie_t, &xcb_get_input_focus_reply, &get_input_focus>
{
public:
    CurrentInput() : Wrapper<xcb_get_input_focus_reply_t, xcb_get_input_focus_cookie_t, &xcb_get_input_focus_reply, &get_input_focus>() {}

    inline xcb_window_t window() {
        if (isNull())
            return XCB_WINDOW_NONE;
        return (*this)->focus;
    }
};

inline xcb_get_property_cookie_t get_transient_for(xcb_connection_t *c, xcb_window_t window)
{
    return xcb_get_property_unchecked(c, 0, window, XCB_ATOM_WM_TRANSIENT_FOR, XCB_ATOM_WINDOW, 0, 1);
}

class TransientFor : public Wrapper<xcb_get_property_reply_t, xcb_get_property_cookie_t, &xcb_get_property_reply, &get_transient_for>
{
public:
    explicit TransientFor(WindowId window) : Wrapper<xcb_get_property_reply_t, xcb_get_property_cookie_t, &xcb_get_property_reply, &get_transient_for>(window) {}

    /**
     * @brief Fill given window pointer with the WM_TRANSIENT_FOR property of a window.
     * @param prop WM_TRANSIENT_FOR property value.
     * @returns @c true on success, @c false otherwise
     **/
    inline bool getTransientFor(WindowId *prop) {
        if (isNull()) {
            return false;
        }

        const xcb_get_property_reply_t *reply = data();
        if (!reply || reply->type != XCB_ATOM_WINDOW || reply->format != 32 || reply->length == 0)
            return false;

        *prop = *reinterpret_cast<WindowId *>(xcb_get_property_value(reply));
        return true;
    }
};

namespace RandR
{
typedef Wrapper<xcb_randr_get_screen_info_reply_t, xcb_randr_get_screen_info_cookie_t, &xcb_randr_get_screen_info_reply, &xcb_randr_get_screen_info_unchecked> ScreenInfo;

class ScreenResources : public Wrapper<xcb_randr_get_screen_resources_reply_t, xcb_randr_get_screen_resources_cookie_t, &xcb_randr_get_screen_resources_reply, &xcb_randr_get_screen_resources_unchecked>
{
public:
    explicit ScreenResources(WindowId window) : Wrapper<xcb_randr_get_screen_resources_reply_t, xcb_randr_get_screen_resources_cookie_t, &xcb_randr_get_screen_resources_reply, &xcb_randr_get_screen_resources_unchecked>(window) {}

    inline xcb_randr_crtc_t *crtcs() {
        if (isNull()) {
            return nullptr;
        }
        return xcb_randr_get_screen_resources_crtcs(data());
    }
};

class CrtcGamma : public Wrapper<xcb_randr_get_crtc_gamma_reply_t, xcb_randr_get_crtc_gamma_cookie_t, &xcb_randr_get_crtc_gamma_reply, &xcb_randr_get_crtc_gamma_unchecked>
{
public:
    explicit CrtcGamma(xcb_randr_crtc_t c) : Wrapper<xcb_randr_get_crtc_gamma_reply_t, xcb_randr_get_crtc_gamma_cookie_t, &xcb_randr_get_crtc_gamma_reply, &xcb_randr_get_crtc_gamma_unchecked>(c) {}

    inline uint16_t *red() {
        return xcb_randr_get_crtc_gamma_red(data());
    }
    inline uint16_t *green() {
        return xcb_randr_get_crtc_gamma_green(data());
    }
    inline uint16_t *blue() {
        return xcb_randr_get_crtc_gamma_blue(data());
    }
};

}

class ExtensionData
{
public:
    ExtensionData();
    int version;
    int eventBase;
    int errorBase;
    int majorOpcode;
    bool present;
    QByteArray name;
};

class Extensions
{
public:
    bool isShapeAvailable() const {
        return m_shape.version > 0;
    }
    bool isShapeInputAvailable() const;
    int shapeNotifyEvent() const;
    bool hasShape(xcb_window_t w) const;
    bool isRandrAvailable() const {
        return m_randr.present;
    }
    int randrNotifyEvent() const;
    bool isDamageAvailable() const {
        return m_damage.present;
    }
    int damageNotifyEvent() const;
    bool isCompositeAvailable() const {
        return m_composite.version > 0;
    }
    bool isCompositeOverlayAvailable() const;
    bool isRenderAvailable() const {
        return m_render.version > 0;
    }
    bool isFixesAvailable() const {
        return m_fixes.version > 0;
    }
    int fixesCursorNotifyEvent() const;
    bool isFixesRegionAvailable() const;
    bool isSyncAvailable() const {
        return m_sync.present;
    }
    int syncAlarmNotifyEvent() const;
    QVector<ExtensionData> extensions() const;

    static Extensions *self();
    static void destroy();
private:
    Extensions();
    ~Extensions();
    void init();
    template <typename reply, typename T, typename F>
    void initVersion(T cookie, F f, ExtensionData *dataToFill);
    void extensionQueryReply(const xcb_query_extension_reply_t *extension, ExtensionData *dataToFill);

    ExtensionData m_shape;
    ExtensionData m_randr;
    ExtensionData m_damage;
    ExtensionData m_composite;
    ExtensionData m_render;
    ExtensionData m_fixes;
    ExtensionData m_sync;

    static Extensions *s_self;
};

/**
 * This class is an RAII wrapper for an xcb_window_t. An xcb_window_t hold by an instance of this class
 * will be freed when the instance gets destroyed.
 *
 * Furthermore the class provides wrappers around some xcb methods operating on an xcb_window_t.
 **/
class Window
{
public:
    /**
     * Takes over responsibility of @p window. If @p window is not provided an invalid Window is
     * created. Use @link create to set an xcb_window_t later on.
     * @param window The window to manage.
     **/
    Window(xcb_window_t window = XCB_WINDOW_NONE);
    /**
     * Creates an xcb_window_t and manages it. It's a convenient method to create a window with
     * depth, class and visual being copied from parent and border being @c 0.
     * @param geometry The geometry for the window to be created
     * @param mask The mask for the values
     * @param values The values to be passed to xcb_create_window
     * @param parent The parent window
     **/
    Window(const QRect &geometry, uint32_t mask = 0, const uint32_t *values = NULL, xcb_window_t parent = rootWindow());
    /**
     * Creates an xcb_window_t and manages it. It's a convenient method to create a window with
     * depth and visual being copied from parent and border being @c 0.
     * @param geometry The geometry for the window to be created
     * @param class The window class
     * @param mask The mask for the values
     * @param values The values to be passed to xcb_create_window
     * @param parent The parent window
     **/
    Window(const QRect &geometry, uint16_t windowClass, uint32_t mask = 0, const uint32_t *values = NULL, xcb_window_t parent = rootWindow());
    ~Window();

    /**
     * Creates a new window for which the responsibility is taken over. If a window had been managed
     * before it is freed.
     *
     * Depth, class and visual are being copied from parent and border is @c 0.
     * @param geometry The geometry for the window to be created
     * @param mask The mask for the values
     * @param values The values to be passed to xcb_create_window
     * @param parent The parent window
     **/
    void create(const QRect &geometry, uint32_t mask = 0, const uint32_t *values = NULL, xcb_window_t parent = rootWindow());
    /**
     * Creates a new window for which the responsibility is taken over. If a window had been managed
     * before it is freed.
     *
     * Depth and visual are being copied from parent and border is @c 0.
     * @param geometry The geometry for the window to be created
     * @param class The window class
     * @param mask The mask for the values
     * @param values The values to be passed to xcb_create_window
     * @param parent The parent window
     **/
    void create(const QRect &geometry, uint16_t windowClass, uint32_t mask = 0, const uint32_t *values = NULL, xcb_window_t parent = rootWindow());
    /**
     * Frees the existing window and starts to manage the new @p window.
     **/
    void reset(xcb_window_t window = XCB_WINDOW_NONE);
    /**
     * @returns @c true if a window is managed, @c false otherwise.
     **/
    bool isValid() const;
    /**
     * Configures the window with a new geometry.
     * @param geometry The new window geometry to be used
     **/
    void setGeometry(const QRect &geometry);
    void setGeometry(uint32_t x, uint32_t y, uint32_t width, uint32_t height);
    void move(const QPoint &pos);
    void move(uint32_t x, uint32_t y);
    void resize(const QSize &size);
    void resize(uint32_t width, uint32_t height);
    void raise();
    void map();
    void unmap();
    /**
     * Clears the window area. Same as xcb_clear_area with x, y, width, height being @c 0.
     **/
    void clear();
    void setBackgroundPixmap(xcb_pixmap_t pixmap);
    void defineCursor(xcb_cursor_t cursor);
    void focus(uint8_t revertTo = XCB_INPUT_FOCUS_POINTER_ROOT, xcb_timestamp_t time = xTime());
    operator xcb_window_t() const;
private:
    Window(const Window &other);
    xcb_window_t doCreate(const QRect &geometry, uint16_t windowClass, uint32_t mask = 0, const uint32_t *values = NULL, xcb_window_t parent = rootWindow());
    void destroy();
    xcb_window_t m_window;
};

inline
Window::Window(xcb_window_t window)
    : m_window(window)
{
}

inline
Window::Window(const QRect &geometry, uint32_t mask, const uint32_t *values, xcb_window_t parent)
    : m_window(doCreate(geometry, XCB_COPY_FROM_PARENT, mask, values, parent))
{
}

inline
Window::Window(const QRect &geometry, uint16_t windowClass, uint32_t mask, const uint32_t *values, xcb_window_t parent)
    : m_window(doCreate(geometry, windowClass, mask, values, parent))
{
}

inline
Window::~Window()
{
    destroy();
}

inline
void Window::destroy()
{
    if (!isValid()) {
        return;
    }
    xcb_destroy_window(connection(), m_window);
    m_window = XCB_WINDOW_NONE;
}

inline
bool Window::isValid() const
{
    return m_window != XCB_WINDOW_NONE;
}

inline
Window::operator xcb_window_t() const
{
    return m_window;
}

inline
void Window::create(const QRect &geometry, uint16_t windowClass, uint32_t mask, const uint32_t *values, xcb_window_t parent)
{
    destroy();
    m_window = doCreate(geometry, windowClass, mask, values, parent);
}

inline
void Window::create(const QRect &geometry, uint32_t mask, const uint32_t *values, xcb_window_t parent)
{
    create(geometry, XCB_COPY_FROM_PARENT, mask, values, parent);
}

inline
xcb_window_t Window::doCreate(const QRect &geometry, uint16_t windowClass, uint32_t mask, const uint32_t *values, xcb_window_t parent)
{
    xcb_window_t w = xcb_generate_id(connection());
    xcb_create_window(connection(), XCB_COPY_FROM_PARENT, w, parent,
                      geometry.x(), geometry.y(), geometry.width(), geometry.height(),
                      0, windowClass, XCB_COPY_FROM_PARENT, mask, values);
    return w;
}

inline
void Window::reset(xcb_window_t window)
{
    destroy();
    m_window = window;
}

inline
void Window::setGeometry(const QRect &geometry)
{
    setGeometry(geometry.x(), geometry.y(), geometry.width(), geometry.height());
}

inline
void Window::setGeometry(uint32_t x, uint32_t y, uint32_t width, uint32_t height)
{
    if (!isValid()) {
        return;
    }
    const uint16_t mask = XCB_CONFIG_WINDOW_X | XCB_CONFIG_WINDOW_Y | XCB_CONFIG_WINDOW_WIDTH | XCB_CONFIG_WINDOW_HEIGHT;
    const uint32_t values[] = { x, y, width, height };
    xcb_configure_window(connection(), m_window, mask, values);
}

inline
void Window::move(const QPoint &pos)
{
    move(pos.x(), pos.y());
}

inline
void Window::move(uint32_t x, uint32_t y)
{
    if (!isValid()) {
        return;
    }
    moveWindow(m_window, x, y);
}

inline
void Window::resize(const QSize &size)
{
    resize(size.width(), size.height());
}

inline
void Window::resize(uint32_t width, uint32_t height)
{
    if (!isValid()) {
        return;
    }
    const uint16_t mask = XCB_CONFIG_WINDOW_WIDTH | XCB_CONFIG_WINDOW_HEIGHT;
    const uint32_t values[] = { width, height };
    xcb_configure_window(connection(), m_window, mask, values);
}

inline
void Window::raise()
{
    const uint32_t values[] = { XCB_STACK_MODE_ABOVE };
    xcb_configure_window(connection(), m_window, XCB_CONFIG_WINDOW_STACK_MODE, values);
}

inline
void Window::map()
{
    if (!isValid()) {
        return;
    }
    xcb_map_window(connection(), m_window);
}

inline
void Window::unmap()
{
    if (!isValid()) {
        return;
    }
    xcb_unmap_window(connection(), m_window);
}

inline
void Window::clear()
{
    if (!isValid()) {
        return;
    }
    xcb_clear_area(connection(), false, m_window, 0, 0, 0, 0);
}

inline
void Window::setBackgroundPixmap(xcb_pixmap_t pixmap)
{
    if (!isValid()) {
        return;
    }
    const uint32_t values[] = {pixmap};
    xcb_change_window_attributes(connection(), m_window, XCB_CW_BACK_PIXMAP, values);
}

inline
void Window::defineCursor(xcb_cursor_t cursor)
{
    Xcb::defineCursor(m_window, cursor);
}

inline
void Window::focus(uint8_t revertTo, xcb_timestamp_t time)
{
    setInputFocus(m_window, revertTo, time);
}

// helper functions
static inline void moveResizeWindow(WindowId window, const QRect &geometry)
{
    const uint16_t mask = XCB_CONFIG_WINDOW_X | XCB_CONFIG_WINDOW_Y | XCB_CONFIG_WINDOW_WIDTH | XCB_CONFIG_WINDOW_HEIGHT;
    const uint32_t values[] = {
        static_cast<uint32_t>(geometry.x()),
        static_cast<uint32_t>(geometry.y()),
        static_cast<uint32_t>(geometry.width()),
        static_cast<uint32_t>(geometry.height())
    };
    xcb_configure_window(connection(), window, mask, values);
}

static inline void moveWindow(xcb_window_t window, const QPoint& pos)
{
    moveWindow(window, pos.x(), pos.y());
}

static inline void moveWindow(xcb_window_t window, uint32_t x, uint32_t y)
{
    const uint16_t mask = XCB_CONFIG_WINDOW_X | XCB_CONFIG_WINDOW_Y;
    const uint32_t values[] = { x, y };
    xcb_configure_window(connection(), window, mask, values);
}

static inline WindowId createInputWindow(const QRect &geometry, uint32_t mask, const uint32_t *values)
{
    WindowId window = xcb_generate_id(connection());
    xcb_create_window(connection(), 0, window, rootWindow(),
                      geometry.x(), geometry.y(), geometry.width(), geometry.height(),
                      0, XCB_WINDOW_CLASS_INPUT_ONLY,
                      XCB_COPY_FROM_PARENT, mask, values);
    return window;
}

static inline void restackWindows(const QVector<xcb_window_t> &windows)
{
    if (windows.count() < 2) {
        // only one window, nothing to do
        return;
    }
    for (int i=1; i<windows.count(); ++i) {
        const uint16_t mask = XCB_CONFIG_WINDOW_SIBLING | XCB_CONFIG_WINDOW_STACK_MODE;
        const uint32_t stackingValues[] = {
            windows.at(i-1),
            XCB_STACK_MODE_BELOW
        };
        xcb_configure_window(connection(), windows.at(i), mask, stackingValues);
    }
}

static inline void restackWindowsWithRaise(const QVector<xcb_window_t> &windows)
{
    if (windows.isEmpty()) {
        return;
    }
    const uint32_t values[] = { XCB_STACK_MODE_ABOVE };
    xcb_configure_window(connection(), windows.first(), XCB_CONFIG_WINDOW_STACK_MODE, values);
    restackWindows(windows);
}

static inline int defaultDepth()
{
    static int depth = 0;
    if (depth != 0) {
        return depth;
    }
    int screen = QX11Info::appScreen();
    for (xcb_screen_iterator_t it = xcb_setup_roots_iterator(xcb_get_setup(connection()));
            it.rem;
            --screen, xcb_screen_next(&it)) {
        if (screen == 0) {
            depth = it.data->root_depth;
            break;
        }
    }
    return depth;
}

static inline xcb_rectangle_t fromQt(const QRect &rect)
{
    xcb_rectangle_t rectangle;
    rectangle.x = rect.x();
    rectangle.y = rect.y();
    rectangle.width  = rect.width();
    rectangle.height = rect.height();
    return rectangle;
}

static inline QVector<xcb_rectangle_t> regionToRects(const QRegion &region)
{
    const QVector<QRect> regionRects = region.rects();
    QVector<xcb_rectangle_t> rects(regionRects.count());
    for (int i=0; i<regionRects.count(); ++i) {
        rects[i] = Xcb::fromQt(regionRects.at(i));
    }
    return rects;
}

static inline void defineCursor(xcb_window_t window, xcb_cursor_t cursor)
{
    xcb_change_window_attributes(connection(), window, XCB_CW_CURSOR, &cursor);
}

static inline void setInputFocus(xcb_window_t window, uint8_t revertTo, xcb_timestamp_t time)
{
    xcb_set_input_focus(connection(), revertTo, window, time);
}

<<<<<<< HEAD
static inline void sync()
{
    auto *c = connection();
    const auto cookie = xcb_get_input_focus(c);
    xcb_generic_error_t *error = nullptr;
    ScopedCPointer<xcb_get_input_focus_reply_t> sync(xcb_get_input_focus_reply(c, cookie, &error));
    if (error) {
        kWarning(1212) << "Sync error" << kBacktrace();
        free(error);
    }
=======
static inline void setTransientFor(xcb_window_t window, xcb_window_t transient_for_window)
{
    xcb_change_property(connection(), XCB_PROP_MODE_REPLACE, window, XCB_ATOM_WM_TRANSIENT_FOR,
                        XCB_ATOM_WINDOW, 32, 1, &transient_for_window);
>>>>>>> 3da36dd0
}

} // namespace X11

} // namespace KWin
#endif // KWIN_X11_UTILS_H<|MERGE_RESOLUTION|>--- conflicted
+++ resolved
@@ -31,15 +31,7 @@
 
 #include <xcb/xcb.h>
 #include <xcb/composite.h>
-<<<<<<< HEAD
 #include <xcb/randr.h>
-#define class class_name //HACK: work around a non-C++ safe problem in xcb_iccm.h
-                         //where they put a variable called "class" in function signatures.
-                         //Needed at least for xcb v0.3.8
-#include <xcb/xcb_icccm.h>
-#undef class             //UNDO HACK
-=======
->>>>>>> 3da36dd0
 
 namespace KWin {
 
@@ -734,7 +726,12 @@
     xcb_set_input_focus(connection(), revertTo, window, time);
 }
 
-<<<<<<< HEAD
+static inline void setTransientFor(xcb_window_t window, xcb_window_t transient_for_window)
+{
+    xcb_change_property(connection(), XCB_PROP_MODE_REPLACE, window, XCB_ATOM_WM_TRANSIENT_FOR,
+                        XCB_ATOM_WINDOW, 32, 1, &transient_for_window);
+}
+
 static inline void sync()
 {
     auto *c = connection();
@@ -745,12 +742,6 @@
         kWarning(1212) << "Sync error" << kBacktrace();
         free(error);
     }
-=======
-static inline void setTransientFor(xcb_window_t window, xcb_window_t transient_for_window)
-{
-    xcb_change_property(connection(), XCB_PROP_MODE_REPLACE, window, XCB_ATOM_WM_TRANSIENT_FOR,
-                        XCB_ATOM_WINDOW, 32, 1, &transient_for_window);
->>>>>>> 3da36dd0
 }
 
 } // namespace X11
